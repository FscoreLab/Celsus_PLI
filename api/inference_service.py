#!/usr/bin/env python3
"""
CT-CLIP Inference Service with LightGBM

Сервис для инференса:
1. Supervised модель (supervised_model.pt)
2. CT-CLIP модель (CT_VocabFine_v2.pt)
3. LightGBM модель для финального предсказания патологии
"""

import logging
import os
import sys
import tempfile
import zipfile
from pathlib import Path
from typing import Dict, List, Tuple

import dicom2nifti
import joblib
import numpy as np
import pandas as pd
import pydicom
import shap
import torch
import torch.nn.functional as F
from transformers import BertModel, BertTokenizer
from typing import Dict, Optional, Union
from mednext.inference import init_model, predict_single_volume

from CT_CLIP.ct_clip.ct_clip import CTCLIP
from ct_clip_classifier import SimpleCTCLIPClassifier
from scripts.universal_ct_inference import UniversalCTInference
from transformer_maskgit.transformer_maskgit.ctvit import CTViT

logger = logging.getLogger(__name__)

CTCLIP_PATHOLOGIES = [
    "Pathological finding",
    "Pulmonary nodule",
    "Lymphangitic carcinomatosis",
    "Pneumonia",
    "Tuberculosis",
    "Bronchiectasis",
    "Chronic bronchitis",
    "Bronchial obstruction",
    "Pulmonary emphysema",
    "Pulmonary fibrosis",
    "Pneumoconiosis",
    "Pulmonary edema",
    "Atelectasis",
    "Pleural effusion",
    "Pleural thickening",
    "Pleural plaques",
    "Pneumothorax",
    "Hemothorax",
    "Consolidation",
    "Ground-glass opacity",
    "Crazy-paving pattern",
    "Tree-in-bud pattern",
    "Mosaic attenuation",
    "Cavitation",
    "Pulmonary embolism",
    "Chronic thromboembolic disease",
    "Main pulmonary artery enlargement",
    "Pulmonary arteriovenous malformation",
    "Mediastinal or hilar lymphadenopathy",
    "Sarcoidosis",
    "Thymoma",
    "Lymphoma",
    "Mediastinal cyst",
    "Retrosternal goiter",
    "Pericardial effusion",
    "Cardiac chamber enlargement",
    "Coronary artery calcification",
    "Aortic dissection",
    "Rib fracture",
    "Vertebral compression fracture",
    "Bone metastases",
    "Chest wall mass or invasion",
    "Subcutaneous emphysema",
    "Diaphragmatic hernia",
    "Hiatal hernia",
    "Pneumomediastinum",
    "Hydropneumothorax",
    "Radiation pneumonitis",
    "Postoperative changes (lobectomy or pneumonectomy)",
    "Scoliosis",
    "Pectus excavatum or carinatum",
    "Degenerative spine changes",
    "Thyroid nodule",
    "Breast mass",
    "Other pathology",
]

MOSMED_PATHOLOGIES = [
    "ribs_fracture",
    "pleural_effusion",
    "aorta_pathology",
    "pulmonary_trunk_pathology",
    "cancer",
    "atelectasis",
    "covid",
    "infiltrate",
    "emphysema",
    "paracardial_fat_pathology",
    "fibrosis",
    "airiness_decrease",
    "pneumothorax",
    "coronary_calcium",
    "osteo_fracture",
]


class DICOMValidator:
    """Валидация и обработка поврежденных/неполных DICOM файлов."""

    MIN_SLICES = 20

    REQUIRED_TAGS = [
        "StudyInstanceUID",
        "SeriesInstanceUID",
        "SOPInstanceUID",
        "Modality",
    ]

    IMAGE_TAGS = [
        "Rows",
        "Columns",
        "PixelData",
    ]

    @staticmethod
    def validate_dicom_file(file_path: str, check_pixels: bool = True) -> Dict:
        """
        Валидирует DICOM файл и возвращает отчет.

        Parameters
        ----------
        file_path : str
            Путь к DICOM файлу
        check_pixels : bool
            Проверять ли наличие и читаемость pixel data

        Returns
        -------
        dict
            {
                'valid': bool,
                'can_process': bool,
                'errors': List[str],
                'warnings': List[str],
                'missing_tags': List[str],
                'metadata': Dict or None
            }
        """
        result = {
            "valid": False,
            "can_process": False,
            "errors": [],
            "warnings": [],
            "missing_tags": [],
            "metadata": None,
        }

        try:
            if check_pixels:
                dcm = pydicom.dcmread(file_path, force=True)
            else:
                dcm = pydicom.dcmread(file_path, stop_before_pixels=True, force=True)
        except Exception as e:
            result["errors"].append(f"Невозможно прочитать файл: {str(e)}")
            return result

        missing_required = []
        for tag in DICOMValidator.REQUIRED_TAGS:
            if not hasattr(dcm, tag):
                missing_required.append(tag)

        if missing_required:
            result["errors"].append(f"Отсутствуют обязательные теги: {', '.join(missing_required)}")
            result["missing_tags"] = missing_required
            return result

        if hasattr(dcm, "Modality"):
            modality = str(dcm.Modality).upper()
            if modality != "CT":
                result["warnings"].append(f"Модальность {modality}, ожидалась CT")

        if check_pixels:
            missing_image = []
            for tag in DICOMValidator.IMAGE_TAGS:
                if not hasattr(dcm, tag):
                    missing_image.append(tag)

            if missing_image:
                result["warnings"].append(f"Отсутствуют теги изображения: {', '.join(missing_image)}")
            else:
                try:
                    pixel_array = dcm.pixel_array
                    if pixel_array is None or pixel_array.size == 0:
                        result["errors"].append("PixelData пуст")
                        return result

                    expected_shape = (int(dcm.Rows), int(dcm.Columns))
                    if pixel_array.shape[:2] != expected_shape:
                        result["warnings"].append(
                            f"Размер изображения {pixel_array.shape[:2]} не соответствует тегам {expected_shape}"
                        )
                except Exception as e:
                    result["errors"].append(f"Ошибка чтения pixel data: {str(e)}")
                    return result

        result["metadata"] = {
            "study_uid": str(dcm.StudyInstanceUID),
            "series_uid": str(dcm.SeriesInstanceUID),
            "sop_uid": str(dcm.SOPInstanceUID),
            "modality": str(dcm.Modality) if hasattr(dcm, "Modality") else "Unknown",
            "instance_number": int(dcm.InstanceNumber) if hasattr(dcm, "InstanceNumber") else None,
            "slice_location": float(dcm.SliceLocation) if hasattr(dcm, "SliceLocation") else None,
        }

        result["valid"] = len(result["errors"]) == 0
        result["can_process"] = result["valid"]

        return result

    @staticmethod
    def validate_series(dicom_paths: List[str], check_pixels: bool = False) -> Dict:
        """
        Валидирует серию DICOM файлов.

        Parameters
        ----------
        dicom_paths : List[str]
            Список путей к DICOM файлам серии
        check_pixels : bool
            Проверять ли pixel data (медленно)

        Returns
        -------
        dict
            {
                'valid': bool,
                'can_process': bool,
                'num_files': int,
                'num_valid': int,
                'num_corrupted': int,
                'errors': List[str],
                'warnings': List[str],
                'valid_files': List[str],
                'corrupted_files': List[Dict]
            }
        """
        result = {
            "valid": False,
            "can_process": False,
            "num_files": len(dicom_paths),
            "num_valid": 0,
            "num_corrupted": 0,
            "errors": [],
            "warnings": [],
            "valid_files": [],
            "corrupted_files": [],
        }

        if not dicom_paths:
            result["errors"].append("Пустой список DICOM файлов")
            return result

        for file_path in dicom_paths:
            validation = DICOMValidator.validate_dicom_file(file_path, check_pixels=check_pixels)

            if validation["can_process"]:
                result["num_valid"] += 1
                result["valid_files"].append(file_path)
            else:
                result["num_corrupted"] += 1
                result["corrupted_files"].append(
                    {"file": file_path, "errors": validation["errors"], "warnings": validation["warnings"]}
                )

        if result["num_valid"] < DICOMValidator.MIN_SLICES:
            result["errors"].append(
                f"Недостаточно валидных срезов: {result['num_valid']}, требуется минимум {DICOMValidator.MIN_SLICES}"
            )
            result["can_process"] = False
        else:
            result["can_process"] = True
            result["valid"] = True

        if result["num_corrupted"] > 0:
            result["warnings"].append(f"Пропущено {result['num_corrupted']} поврежденных файлов")

        return result

    @staticmethod
    def filter_valid_files(dicom_paths: List[str]) -> Tuple[List[str], List[Dict]]:
        """
        Фильтрует файлы, оставляя только валидные.

        Returns
        -------
        Tuple[List[str], List[Dict]]
            (valid_files, rejected_files_info)
        """
        valid_files = []
        rejected_files = []

        for file_path in dicom_paths:
            validation = DICOMValidator.validate_dicom_file(file_path, check_pixels=False)

            if validation["can_process"]:
                valid_files.append(file_path)
            else:
                rejected_files.append(
                    {
                        "file": os.path.basename(file_path),
                        "errors": validation["errors"],
                        "warnings": validation["warnings"],
                    }
                )

        return valid_files, rejected_files


class DICOMSeriesSelector:
    """Выбирает подходящую DICOM серию из архива."""

    @staticmethod
    def extract_series_from_zip(zip_path: str, extract_dir: str) -> Dict[str, List[str]]:
        """
        Извлекает ZIP и группирует DICOM файлы по сериям с валидацией.

        Returns:
            Dict[series_uid, list_of_dicom_paths]
        """
        with zipfile.ZipFile(zip_path, "r") as zip_ref:
            zip_ref.extractall(extract_dir)

        # Находим все DICOM файлы с валидацией
        dicom_files = []
        total_files = 0
        corrupted_count = 0

        for root, _, files in os.walk(extract_dir):
            for file in files:
                # Пропускаем системные файлы
                if file.startswith(".") or file.endswith((".txt", ".pdf", ".jpg", ".png")):
                    continue

                file_path = os.path.join(root, file)
                total_files += 1

                # Используем валидатор для проверки файла
                validation = DICOMValidator.validate_dicom_file(file_path, check_pixels=False)

                if validation["can_process"]:
                    dicom_files.append(file_path)
                else:
                    corrupted_count += 1
                    logger.debug(f"Пропущен файл {os.path.basename(file_path)}: {validation['errors']}")

        logger.info(f"Обработано {total_files} файлов: {len(dicom_files)} валидных, {corrupted_count} пропущено")

        # Группируем по SeriesInstanceUID
        series_dict = {}
        for dcm_path in dicom_files:
            try:
                dcm = pydicom.dcmread(dcm_path, stop_before_pixels=True, force=True)
                series_uid = str(dcm.SeriesInstanceUID)
                if series_uid not in series_dict:
                    series_dict[series_uid] = []
                series_dict[series_uid].append(dcm_path)
            except Exception as e:
                logger.warning(f"Ошибка чтения DICOM {dcm_path}: {e}")
                continue

        return series_dict

    @staticmethod
    def select_best_series(series_dict: Dict[str, List[str]]) -> Tuple[str, List[str]]:
        """
        Выбирает лучшую серию (стандартную или лёгочную) с валидацией.

        Приоритет:
        1. Лёгочная серия (LUNG kernel) с >= 20 срезов
        2. Стандартная серия (STANDARD kernel) с >= 20 срезов
        3. Любая серия с наибольшим количеством срезов (>= 20)

        Returns:
            (series_uid, list_of_dicom_paths) - только валидные файлы
        """
        if not series_dict:
            raise ValueError("Нет DICOM серий в архиве")

        lung_series = []
        standard_series = []
        all_series = []

        for series_uid, dicom_paths in series_dict.items():
            if not dicom_paths:
                continue

            # Валидируем серию
            validation = DICOMValidator.validate_series(dicom_paths, check_pixels=False)

            # Пропускаем серии с недостаточным количеством валидных срезов
            if not validation["can_process"]:
                logger.info(
                    f"Серия {series_uid} пропущена: {validation['num_valid']} валидных срезов "
                    f"из {validation['num_files']} (требуется минимум {DICOMValidator.MIN_SLICES})"
                )
                if validation["num_corrupted"] > 0:
                    logger.debug(f"Поврежденных файлов: {validation['num_corrupted']}")
                continue

            # Используем только валидные файлы
            valid_paths = validation["valid_files"]

            # Читаем первый валидный файл для анализа
            try:
                dcm = pydicom.dcmread(valid_paths[0], stop_before_pixels=True, force=True)

                # Анализируем kernel/reconstruction
                kernel = ""
                if hasattr(dcm, "ConvolutionKernel"):
                    kernel = str(dcm.ConvolutionKernel).upper()
                elif hasattr(dcm, "FilterType"):
                    kernel = str(dcm.FilterType).upper()

                series_info = {
                    "series_uid": series_uid,
                    "paths": valid_paths,  # Используем только валидные файлы
                    "num_slices": len(valid_paths),
                    "kernel": kernel,
                    "validation": validation,
                }

                all_series.append(series_info)

                # Классифицируем серию
                if any(k in kernel for k in ["LUNG", "B70", "B80", "FC51", "FC81"]):
                    lung_series.append(series_info)
                elif any(k in kernel for k in ["STANDARD", "B30", "B31", "FC30"]):
                    standard_series.append(series_info)

            except Exception as e:
                logger.warning(f"Ошибка анализа серии {series_uid}: {e}")
                continue

        # Проверяем, что есть хотя бы одна подходящая серия
        if not all_series:
            raise ValueError(
                f"Не найдено серий с минимальным количеством валидных срезов ({DICOMValidator.MIN_SLICES})"
            )

        # Выбираем лучшую серию
        if lung_series:
            # Выбираем лёгочную серию с наибольшим количеством срезов
            best = max(lung_series, key=lambda x: x["num_slices"])
            logger.info(
                f"Выбрана лёгочная серия: {best['series_uid']} "
                f"({best['num_slices']} валидных срезов, kernel: {best['kernel']})"
            )
            return best["series_uid"], best["paths"]
        elif standard_series:
            # Выбираем стандартную серию с наибольшим количеством срезов
            best = max(standard_series, key=lambda x: x["num_slices"])
            logger.info(
                f"Выбрана стандартная серия: {best['series_uid']} "
                f"({best['num_slices']} валидных срезов, kernel: {best['kernel']})"
            )
            return best["series_uid"], best["paths"]
        elif all_series:
            # Выбираем любую серию с наибольшим количеством срезов
            best = max(all_series, key=lambda x: x["num_slices"])
            logger.info(
                f"Выбрана серия по умолчанию: {best['series_uid']} "
                f"({best['num_slices']} валидных срезов, kernel: {best['kernel']})"
            )
            return best["series_uid"], best["paths"]
        else:
            raise ValueError("Не удалось найти подходящую DICOM серию")


class SupervisedModelInference:
    """Инференс Supervised модели."""

    def __init__(self, model_path: str, device: str = "cuda"):
        self.model_path = model_path
        self.device = torch.device(device if torch.cuda.is_available() else "cpu")
        self.model = None
        self.pathologies = None

    def load_model(self):
        """Загружает supervised модель."""
        logger.info("Загружаем supervised модель...")

        checkpoint = torch.load(self.model_path, map_location=self.device, weights_only=False)

        if "target_pathologies" in checkpoint:
            self.pathologies = checkpoint["target_pathologies"]
            logger.info(f"Загружено {len(self.pathologies)} патологий из checkpoint'а")
        else:
            self.pathologies = MOSMED_PATHOLOGIES
            logger.warning("target_pathologies не найдено в checkpoint'е, используем дефолтный список")

        tokenizer = BertTokenizer.from_pretrained("microsoft/BiomedVLP-CXR-BERT-specialized", do_lower_case=True)
        text_encoder = BertModel.from_pretrained("microsoft/BiomedVLP-CXR-BERT-specialized")
        text_encoder.resize_token_embeddings(len(tokenizer))

        image_encoder = CTViT(
            dim=512,
            codebook_size=8192,
            image_size=480,
            patch_size=20,
            temporal_patch_size=10,
            spatial_depth=4,
            temporal_depth=4,
            dim_head=32,
            heads=8,
        )

        ct_clip = CTCLIP(
            image_encoder=image_encoder,
            text_encoder=text_encoder,
            dim_image=294912,
            dim_text=768,
            dim_latent=512,
            extra_latent_projection=False,
            use_mlm=False,
            downsample_image_embeds=False,
            use_all_token_embeds=False,
        )

        self.model = SimpleCTCLIPClassifier(
            ct_clip,
            num_classes=len(self.pathologies),
            latent_norm="layernorm",  # для новой модели используется layernorm
            reinit_head=False,
        )
        self.model.tokenizer = tokenizer

        if "model_state_dict" in checkpoint:
            self.model.load_state_dict(checkpoint["model_state_dict"], strict=False)
        else:
            self.model.load_state_dict(checkpoint, strict=False)

        self.model.to(self.device)
        self.model.eval()
        logger.info("Supervised модель загружена успешно!")

    def predict(self, nifti_path: str) -> Dict[str, float]:
        """Делает предсказания для NIFTI файла."""
        if self.model is None:
            raise RuntimeError("Модель не загружена!")

        ct_inference = UniversalCTInference(model=None, device=self.device, verbose=False)
        tensor = ct_inference.nii_to_tensor(nifti_path)
        tensor = tensor.unsqueeze(1)  # [1, 1, 240, 480, 480]

        with torch.inference_mode():
            tensor = tensor.to(self.device)
            outputs = self.model(tensor)
            logits = outputs["logits"]
            probs = torch.sigmoid(logits).cpu().numpy()[0]

        predictions = {}
        for i, pathology in enumerate(self.pathologies):
            predictions[f"supervised_{pathology}"] = float(probs[i])

        return predictions

    def unload(self):
        """Выгружает модель из памяти."""
        if self.model is not None:
            del self.model
            self.model = None
            torch.cuda.empty_cache()


class CTCLIPInferenceService:
    """Сервис для инференса обеих моделей."""

    def __init__(
        self,
        supervised_model_path: str,
        ctclip_model_path: str,
        device: str = "cuda",
    ):
        self.supervised_model_path = supervised_model_path
        self.ctclip_model_path = ctclip_model_path
        self.device = device

        self.supervised_inference = SupervisedModelInference(supervised_model_path, device)
        self.ctclip_inference = UniversalCTInference(model_path=ctclip_model_path, device=device, verbose=False)

    def process_zip_archive(self, zip_path: str) -> Dict:
        """
        Обрабатывает ZIP архив с DICOM файлами.

        Returns:
            Dict с предсказаниями обеих моделей
        """
        with tempfile.TemporaryDirectory() as temp_dir:
            extract_dir = os.path.join(temp_dir, "dicom_extract")
            nifti_dir = os.path.join(temp_dir, "nifti")
            os.makedirs(extract_dir, exist_ok=True)
            os.makedirs(nifti_dir, exist_ok=True)

            # Извлекаем и выбираем лучшую серию
            logger.info("Извлекаем DICOM файлы...")
            series_dict = DICOMSeriesSelector.extract_series_from_zip(zip_path, extract_dir)
            logger.info(f"Найдено {len(series_dict)} серий")

            series_uid, dicom_paths = DICOMSeriesSelector.select_best_series(series_dict)
            logger.info(f"Выбрана серия: {series_uid}")

            # Получаем Study UID из первого DICOM файла
            dcm = pydicom.dcmread(dicom_paths[0], stop_before_pixels=True)
            study_uid = str(dcm.StudyInstanceUID)

            # Конвертируем выбранную серию в NIFTI
            logger.info("Конвертируем DICOM в NIFTI...")
            series_dir = os.path.join(extract_dir, "selected_series")
            os.makedirs(series_dir, exist_ok=True)

            # Копируем только выбранные файлы
            import shutil

            for dcm_path in dicom_paths:
                shutil.copy(dcm_path, series_dir)

            nifti_file = os.path.join(nifti_dir, f"{series_uid}.nii.gz")

            try:
                dicom2nifti.dicom_series_to_nifti(series_dir, nifti_file, reorient_nifti=False)
            except Exception as e:
                logger.error(f"Ошибка конвертации DICOM в NIFTI: {e}")
                raise

            # Запускаем инференс обеих моделей последовательно
            predictions = {
                "study_uid": study_uid,
                "series_uid": series_uid,
                "probabilities": {},
            }

            # 1. Supervised модель
            logger.info("Загружаем supervised модель...")
            self.supervised_inference.load_model()
            supervised_preds = self.supervised_inference.predict(nifti_file)
            predictions["probabilities"].update(supervised_preds)
            self.supervised_inference.unload()
            logger.info("Supervised модель выгружена")

            # 2. CT-CLIP модель
            logger.info("Загружаем CT-CLIP модель...")
            ctclip_result = self.ctclip_inference.infer(nifti_file, custom_pathologies=CTCLIP_PATHOLOGIES)

            for pathology, prob in ctclip_result["pathology_predictions"].items():
                predictions["probabilities"][f"ctclip_{pathology}"] = prob

            # Выгружаем CT-CLIP модель
            if hasattr(self.ctclip_inference, "model") and self.ctclip_inference.model is not None:
                del self.ctclip_inference.model
                self.ctclip_inference.model = None
                torch.cuda.empty_cache()
            logger.info("CT-CLIP модель выгружена")

            return predictions


class DiffusionClassifierInference:
    """Класс для инференса diffusion classifier на CT срезах."""

    def __init__(self, model_path: str, device: str = "cuda", image_size: int = 256):
        self.model_path = model_path
        self.device = torch.device(device if torch.cuda.is_available() else "cpu")
        self.image_size = image_size
        self.model = None

    def load_model(self):
        """Загружает diffusion classifier."""
        logger.info("Загружаем diffusion classifier...")

        # Импортируем diffusion модули
        diffusion_path = str(Path(__file__).parent.parent / "diffusion_anomaly")
        if diffusion_path not in sys.path:
            sys.path.insert(0, diffusion_path)

        from diffusion_anomaly.dist_util import load_state_dict
        from diffusion_anomaly.script_util import create_classifier

        # Создаем classifier
        self.model = create_classifier(
            image_size=self.image_size,
            classifier_use_fp16=False,
            classifier_width=32,
            classifier_depth=2,
            classifier_attention_resolutions="32,16,8",
            classifier_use_scale_shift_norm=True,
            classifier_resblock_updown=True,
            classifier_pool="attention",
            dataset="ct-rate",
        )

        # Загружаем веса
        logger.info(f"Loading diffusion classifier from: {self.model_path}")
        state_dict = load_state_dict(self.model_path, map_location=self.device)
        self.model.load_state_dict(state_dict)

        self.model.to(self.device)
        self.model.eval()
        logger.info("Diffusion classifier загружен успешно!")

    def _prepare_slices_from_nifti(self, nifti_path: str, num_slices: int = None) -> torch.Tensor:
        """Подготавливает срезы из NIFTI файла с center crop + resize."""
        ct_inference = UniversalCTInference(model=None, device=self.device, verbose=False)
        volume_tensor = ct_inference.nii_to_tensor(nifti_path)

        if volume_tensor.dim() == 4 and volume_tensor.shape[0] == 1:
            volume_tensor = volume_tensor[0]

        # Срезы из середины (5-95%)
        depth = volume_tensor.shape[0]
        start_idx = int(depth * 0.05)
        end_idx = int(depth * 0.95)
        mid_slices = list(range(start_idx, end_idx))

        if num_slices and len(mid_slices) > num_slices:
            indices = np.linspace(0, len(mid_slices) - 1, num_slices, dtype=int)
            mid_slices = [mid_slices[i] for i in indices]

        slices = []
        for idx in mid_slices:
            slice_2d = volume_tensor[idx]
            slice_tensor = slice_2d.unsqueeze(0)

            # Center crop + resize
            if slice_tensor.shape[1:] != (self.image_size, self.image_size):
                h, w = slice_tensor.shape[1], slice_tensor.shape[2]
                min_dim = min(h, w)
                top = (h - min_dim) // 2
                left = (w - min_dim) // 2
                slice_tensor = slice_tensor[:, top : top + min_dim, left : left + min_dim]
                if min_dim != self.image_size:
                    slice_tensor = F.interpolate(
                        slice_tensor.unsqueeze(0),
                        size=(self.image_size, self.image_size),
                        mode="bilinear",
                        align_corners=False,
                    )[0]

            slices.append(slice_tensor)

        return torch.stack(slices)

    def predict(self, nifti_path: str, batch_size: int = 16) -> Dict[str, float]:
        """Делает предсказания для NIFTI файла."""
        if self.model is None:
            raise RuntimeError("Модель не загружена!")

        slices = self._prepare_slices_from_nifti(nifti_path, num_slices=None)

        all_probs = []
        with torch.inference_mode():
            for i in range(0, len(slices), batch_size):
                batch = slices[i : i + batch_size].to(self.device)
                t = torch.zeros(batch.shape[0], dtype=torch.long, device=self.device)
                logits = self.model(batch, t)
                probs = F.softmax(logits, dim=1)[:, 1]
                all_probs.extend(probs.cpu().numpy())

        all_probs = np.array(all_probs)
        predictions = {
            "diffusion_classifier_mean_probability": float(all_probs.mean()),
            "diffusion_classifier_max_probability": float(all_probs.max()),
            "diffusion_classifier_std_probability": float(all_probs.std()),
        }

        return predictions


class DiffusionReconstructionInference:
    """Класс для инференса diffusion модели с guided reconstruction."""

    def __init__(
        self,
        diffusion_model_path: str,
        classifier_model: "DiffusionClassifierInference",
        device: str = "cuda",
        image_size: int = 256,
        classifier_scale: float = 200.0,
        noise_level: int = 500,
        num_inference_steps: int = 20,
    ):
        self.diffusion_model_path = diffusion_model_path
        self.classifier_model = classifier_model  # Используем уже загруженный classifier
        self.device = torch.device(device if torch.cuda.is_available() else "cpu")
        self.image_size = image_size
        self.classifier_scale = classifier_scale
        self.noise_level = noise_level
        self.num_inference_steps = num_inference_steps
        self.diffusion_model = None
        self.diffusion = None

    def load_model(self):
        """Загружает diffusion UNet + diffusion process."""
        logger.info("Загружаем diffusion reconstruction модель...")

        diffusion_path = str(Path(__file__).parent.parent / "diffusion_anomaly")
        if diffusion_path not in sys.path:
            sys.path.insert(0, diffusion_path)

        from diffusion_anomaly.gaussian_diffusion import (
            GaussianDiffusion,
            LossType,
            ModelMeanType,
            ModelVarType,
            get_named_beta_schedule,
        )
        from diffusion_anomaly.unet import UNetModel

        # Создаем UNet модель
        self.diffusion_model = UNetModel(
            image_size=self.image_size,
            in_channels=1,
            model_channels=128,
            out_channels=2,
            num_res_blocks=2,
            attention_resolutions=(16,),
            dropout=0.0,
            channel_mult=(1, 2, 4, 8),
            num_classes=2,
            use_checkpoint=False,
            use_fp16=False,
            num_heads=1,
            num_head_channels=-1,
            num_heads_upsample=-1,
            use_scale_shift_norm=True,
            resblock_updown=False,
            use_new_attention_order=False,
        )

        # Загружаем веса
        checkpoint = torch.load(self.diffusion_model_path, map_location=self.device, weights_only=False)
        if "model_state_dict" in checkpoint:
            self.diffusion_model.load_state_dict(checkpoint["model_state_dict"])
        else:
            self.diffusion_model.load_state_dict(checkpoint)

        self.diffusion_model.to(self.device)
        self.diffusion_model.eval()
        logger.info("Diffusion UNet загружен")

        # Создаем Gaussian Diffusion process
        diffusion_steps = 1000
        betas = get_named_beta_schedule("linear", diffusion_steps)

        self.diffusion = GaussianDiffusion(
            betas=betas,
            model_mean_type=ModelMeanType.EPSILON,
            model_var_type=ModelVarType.LEARNED_RANGE,
            loss_type=LossType.MSE,
            rescale_timesteps=False,
        )
        logger.info("Diffusion reconstruction загружена успешно!")

    def _prepare_slices_from_nifti(self, nifti_path: str, num_slices: int = 16) -> torch.Tensor:
        """Подготавливает равномерно распределенные срезы с center crop + resize."""
        ct_inference = UniversalCTInference(model=None, device=self.device, verbose=False)
        volume_tensor = ct_inference.nii_to_tensor(nifti_path)

        if volume_tensor.dim() == 4 and volume_tensor.shape[0] == 1:
            volume_tensor = volume_tensor[0]

        depth = volume_tensor.shape[0]
        start_idx = int(depth * 0.05)
        end_idx = int(depth * 0.95)
        available_slices = end_idx - start_idx

        if available_slices > num_slices:
            indices = np.linspace(0, available_slices - 1, num_slices, dtype=int)
            mid_slices = [start_idx + i for i in indices]
        else:
            mid_slices = list(range(start_idx, end_idx))

        slices = []
        for idx in mid_slices:
            slice_2d = volume_tensor[idx]
            slice_tensor = slice_2d.unsqueeze(0)

            # Center crop + resize
            if slice_tensor.shape[1:] != (self.image_size, self.image_size):
                h, w = slice_tensor.shape[1], slice_tensor.shape[2]
                min_dim = min(h, w)
                top = (h - min_dim) // 2
                left = (w - min_dim) // 2
                slice_tensor = slice_tensor[:, top : top + min_dim, left : left + min_dim]
                if min_dim != self.image_size:
                    slice_tensor = F.interpolate(
                        slice_tensor.unsqueeze(0),
                        size=(self.image_size, self.image_size),
                        mode="bilinear",
                        align_corners=False,
                    )[0]

            slices.append(slice_tensor)

        return torch.stack(slices)

    def _create_cond_fn(self):
        """Создает classifier guidance function."""

        def cond_fn(x, t, y=None):
            assert y is not None
            with torch.enable_grad():
                x_in = x.detach().requires_grad_(True)
                logits = self.classifier_model.model(x_in, t)
                log_probs = F.log_softmax(logits, dim=-1)
                selected = log_probs[range(len(logits)), y.view(-1)]
                grad = torch.autograd.grad(selected.sum(), x_in)[0]
                return grad, grad * self.classifier_scale

        return cond_fn

    def predict(self, nifti_path: str, batch_size: int = 8) -> Dict[str, float]:
        """Делает guided reconstruction и возвращает anomaly scores."""
        if self.diffusion_model is None:
            raise RuntimeError("Diffusion модель не загружена!")

        slices = self._prepare_slices_from_nifti(nifti_path, num_slices=16)
        cond_fn = self._create_cond_fn()
        all_errors = []

        for i in range(0, len(slices), batch_size):
            batch = slices[i : i + batch_size].to(self.device)
            bsz = batch.shape[0]

            target_y = torch.zeros(bsz, dtype=torch.long, device=self.device)
            model_kwargs = {"y": target_y}

            with torch.no_grad():  # no_grad для diffusion из-за enable_grad в cond_fn
                # Forward encoding
                timesteps_forward = torch.linspace(
                    0, self.noise_level - 1, self.num_inference_steps, dtype=torch.long, device=self.device
                )
                current = batch

                for j in range(len(timesteps_forward) - 1):
                    t_batch = timesteps_forward[j].repeat(bsz).to(self.device)
                    out = self.diffusion.ddim_reverse_sample(
                        self.diffusion_model, current, t_batch, clip_denoised=True, model_kwargs=model_kwargs, eta=0.0
                    )
                    current = out["sample"]

                x_encoded = current

                # Backward decoding with guidance
                timesteps_backward = torch.linspace(
                    self.noise_level - 1, 0, self.num_inference_steps, dtype=torch.long, device=self.device
                )
                current = x_encoded

                for j in range(len(timesteps_backward) - 1):
                    t_batch = timesteps_backward[j].repeat(bsz).to(self.device)
                    out = self.diffusion.ddim_sample(
                        self.diffusion_model,
                        current,
                        t_batch,
                        clip_denoised=True,
                        cond_fn=cond_fn,
                        model_kwargs=model_kwargs,
                        eta=0.0,
                    )
                    current = out["sample"]

                reconstructed = current

                # L1 anomaly metric
                diff = (batch - reconstructed).abs()
                anomaly_map = diff.sum(dim=1, keepdim=True)
                errors = anomaly_map.mean(dim=[1, 2, 3]).cpu().numpy()
                errors = np.nan_to_num(errors, nan=0.0, posinf=1e6, neginf=-1e6)
                all_errors.extend(errors)

        all_errors = np.array(all_errors)
        predictions = {
            "diffusion_reconstruction_mean": float(all_errors.mean()),
            "diffusion_reconstruction_max": float(all_errors.max()),
            "diffusion_reconstruction_std": float(all_errors.std()),
        }

        return predictions


class LightGBMInference:
    """Инференс LightGBM модели с SHAP анализом."""

    def __init__(self, model_path: str, optimal_threshold: float = 0.5):
        self.model_path = model_path
        self.optimal_threshold = optimal_threshold
        self.model = None
        self.feature_names = None
        self.shap_explainer = None

        # Списки патологий для маппинга фичей
        self.supervised_pathologies = MOSMED_PATHOLOGIES
        self.ctclip_pathologies = CTCLIP_PATHOLOGIES


    @staticmethod
    def _ensure_prefixed(d: Dict[str, float], prefix: str) -> Dict[str, float]:
        """Возвращает dict с гарантированным префиксом у ключей."""
        if not d:
            return {}
        prefixed = {}
        for k, v in d.items():
            if k.startswith(prefix):
                prefixed[k] = float(v)
            else:
                prefixed[f"{prefix}{k}"] = float(v)
        return prefixed


    def load_model(self):
        """Загружает LightGBM модель."""
        logger.info(f"Загружаем LightGBM модель из {self.model_path}...")

        # Загружаем модель (это может быть Pipeline или просто модель)
        self.model = joblib.load(self.model_path)

        # Получаем список фичей
        if hasattr(self.model, "feature_names_in_"):
            self.feature_names = list(self.model.feature_names_in_)
        elif hasattr(self.model, "named_steps"):
            # Если это Pipeline, получаем фичи из последнего шага
            final_step = list(self.model.named_steps.values())[-1]
            if hasattr(final_step, "feature_name_"):
                self.feature_names = list(final_step.feature_name_)

        num_features = len(self.feature_names) if self.feature_names else "неизвестно"
        logger.info(f"LightGBM модель загружена, ожидается {num_features} фичей")

    def prepare_features(
        self,
        supervised_probs: Dict[str, float],
        ctclip_probs: Dict[str, float],
        diffusion_classifier_probs: Dict[str, float] = None,
        diffusion_reconstruction_scores: Dict[str, float] = None,
        mednext_preds: Optional[Dict[str, float]] = None,
        fvlm_preds: Optional[Dict[str, float]] = None,
    ) -> pd.DataFrame:
        """
        Подготавливает фичи для LightGBM из предсказаний всех моделей.

        Parameters
        ----------
        supervised_probs : dict
            Предсказания supervised модели {pathology: probability}
        ctclip_probs : dict
            Предсказания CT-CLIP модели {pathology: probability}
        diffusion_classifier_probs : dict, optional
            Предсказания diffusion classifier (mean, max, std)
        diffusion_reconstruction_scores : dict, optional
            Anomaly scores от diffusion reconstruction (mean, max, std)
        mednext_preds: dict (str, float)
            classification scores for 22 classes including "normal" (no pathology)

        Returns
        -------
        pd.DataFrame
            Датафрейм с одной строкой и всеми необходимыми фичами
        """
        features = {}

        # Добавляем supervised фичи
        for pathology in self.supervised_pathologies:
            feature_name = f"supervised_{pathology}"
            features[feature_name] = supervised_probs.get(feature_name, 0.0)

        # Добавляем CT-CLIP фичи
        for pathology in self.ctclip_pathologies:
            feature_name = f"ctclip_{pathology}"
            features[feature_name] = ctclip_probs.get(feature_name, 0.0)

        if mednext_preds:
            mednext_norm = self._ensure_prefixed(mednext_preds, "kolyan_")
            for k, v in mednext_norm.items():
                features[k] = float(v)

        if fvlm_preds:
            fvlm_norm = self._ensure_prefixed(fvlm_preds, "okhr_")
            for k, v in fvlm_norm.items():
                features[k] = float(v)

        def _collect(prefix: str) -> List[float]:
            return [v for k, v in features.items() if k.startswith(prefix)]

        # Вычисляем агрегированные фичи
        supervised_values = [features[f"supervised_{p}"] for p in self.supervised_pathologies]
        ctclip_values = [features[f"ctclip_{p}"] for p in self.ctclip_pathologies]
        mednext_vals = _collect("kolyan_") # TODO integrate further
        fvlm_vals = _collect("okhr_")  # TODO integrate further

        features["supervised_mean_probability"] = np.mean(supervised_values)
        features["ctclip_mean_probability"] = np.mean(ctclip_values)
        features["supervised_max_probability"] = np.max(supervised_values)
        features["ctclip_max_probability"] = np.max(ctclip_values)
        features["supervised_top3_mean"] = np.mean(sorted(supervised_values, reverse=True)[:3])
        features["ctclip_top3_mean"] = np.mean(sorted(ctclip_values, reverse=True)[:3])



        # Добавляем diffusion classifier фичи если есть
        if diffusion_classifier_probs:
            features.update(diffusion_classifier_probs)

        # Добавляем diffusion reconstruction фичи если есть
        if diffusion_reconstruction_scores:
            features.update(diffusion_reconstruction_scores)

        # Создаем датафрейм
        df = pd.DataFrame([features])

        # Фильтруем только нужные фичи, если список известен
        if self.feature_names:
            # Добавляем недостающие фичи как 0
            for feat in self.feature_names:
                if feat not in df.columns:
                    df[feat] = 0.0
            # Оставляем только нужные фичи в правильном порядке
            df = df[self.feature_names]

        return df

    def predict(self, features_df: pd.DataFrame) -> Dict:
        """
        Делает предсказание и SHAP анализ.

        Parameters
        ----------
        features_df : pd.DataFrame
            Датафрейм с фичами

        Returns
        -------
        dict
            Результаты предсказания:
            - probability: вероятность патологии
            - prediction: бинарное предсказание (0/1)
            - most_dangerous_pathology: название патологии с максимальным SHAP вкладом
            - shap_values: dict с SHAP значениями для топ фичей
        """
        if self.model is None:
            raise RuntimeError("Модель не загружена!")

        # Предсказание вероятности
        prob = self.model.predict_proba(features_df)[0, 1]
        prediction = 1 if prob >= self.optimal_threshold else 0

        # SHAP анализ для определения most dangerous pathology
        try:
            # Создаем explainer если еще не создан
            if self.shap_explainer is None:
                logger.info("Создаем SHAP explainer...")
                # Получаем базовую модель из pipeline если нужно
                model_to_explain = self.model
                if hasattr(self.model, "named_steps"):
                    model_to_explain = self.model.named_steps["lr"]  # последний шаг

                self.shap_explainer = shap.TreeExplainer(model_to_explain)

            # Вычисляем SHAP values
            shap_values = self.shap_explainer.shap_values(features_df)

            # Если бинарная классификация, берем values для класса 1
            if isinstance(shap_values, list):
                shap_values = shap_values[1]

            # Находим фичу с максимальным положительным SHAP вкладом
            shap_values_flat = shap_values[0] if len(shap_values.shape) > 1 else shap_values
            max_shap_idx = np.argmax(shap_values_flat)
            most_dangerous_feature = features_df.columns[max_shap_idx]

            # Определяем название патологии из фичи
            most_dangerous_pathology = self._feature_to_pathology_name(most_dangerous_feature)

            # Собираем топ-5 SHAP вкладов
            top_shap_indices = np.argsort(shap_values_flat)[-5:][::-1]
            top_shap_features = {}
            for idx in top_shap_indices:
                feat_name = features_df.columns[idx]
                top_shap_features[feat_name] = float(shap_values_flat[idx])

            shap_value = shap_values_flat[max_shap_idx]
            logger.info(f"Most dangerous pathology: {most_dangerous_pathology} (SHAP: {shap_value:.4f})")

        except Exception as e:
            logger.warning(f"Ошибка SHAP анализа: {e}")
            most_dangerous_pathology = "Unknown"
            top_shap_features = {}

        return {
            "probability": float(prob),
            "prediction": int(prediction),
            "most_dangerous_pathology": most_dangerous_pathology,
            "top_shap_features": top_shap_features,
        }

    def _feature_to_pathology_name(self, feature_name: str) -> str:
        """
        Преобразует название фичи в человеко-читаемое название патологии.

        Parameters
        ----------
        feature_name : str
            Название фичи (например, "supervised_cancer" или "ctclip_Pneumonia")

        Returns
        -------
        str
            Название патологии
        """
        # Удаляем префикс
        if feature_name.startswith("supervised_"):
            return feature_name.replace("supervised_", "")
        elif feature_name.startswith("ctclip_"):
            return feature_name.replace("ctclip_", "")
        elif "_mean" in feature_name or "_max" in feature_name or "_top3" in feature_name:
            # Агрегированные фичи
            return feature_name
        else:
            return feature_name

    def unload(self):
        """Выгружает модель из памяти."""
        if self.model is not None:
            del self.model
            self.model = None
        if self.shap_explainer is not None:
            del self.shap_explainer
            self.shap_explainer = None


class FVLMInferenceService:
    """Сервис для FVLM инференса с автоматической сегментацией."""

    def __init__(
        self,
        model_path: str,
        mae_weights_path: str,
        bert_path: str,
        config_path: str = None,
        device: str = "cuda",
    ):
        self.model_path = model_path
        self.mae_weights_path = mae_weights_path
        self.bert_path = bert_path
        self.config_path = config_path or str(
            Path(__file__).parent.parent / "fvlm" / "lavis" / "projects" / "blip" / "train" / "pretrain_ct.yaml"
        )
        self.device = device
        self.inference = None

        logger.info(f"FVLM Model: {model_path}")
        logger.info(f"MAE Weights: {mae_weights_path}")
        logger.info(f"BERT Path: {bert_path}")

    def load_model(self):
        """Загружает FVLM модель в память."""
        if self.inference is None:
            logger.info("Загружаем FVLM модель...")
            self.inference = NiftiInferenceSeparateMasks(
                model_path=self.model_path,
                mae_weights_path=self.mae_weights_path,
                bert_path=self.bert_path,
                config_path=self.config_path,
            )
            logger.info("✅ FVLM модель загружена")

    def unload_model(self):
        """Выгружает модель из памяти."""
        if self.inference is not None:
            if hasattr(self.inference, "model") and self.inference.model is not None:
                del self.inference.model
                self.inference.model = None
            del self.inference
            self.inference = None
            torch.cuda.empty_cache()
            logger.info("FVLM модель выгружена")

    def predict(self, nifti_path: str) -> Dict[str, float]:
        """Предсказание патологий для NIfTI файла."""
        if self.inference is None:
            raise RuntimeError("Модель не загружена. Вызовите load_model() сначала.")

        logger.info(f"Запуск FVLM инференса для: {nifti_path}")
        results = self.inference.predict_single(image_path=nifti_path)
        logger.info(f"✅ FVLM инференс завершен: {len(results)} патологий")
        return results


class MedNeXtInferenceService:
    """
    Service wrapper for MedNeXt 3D classifier inference.

    Features:
    - Lazy model loading/unloading (GPU memory friendly).
    - Single-volume predict (supports .nii/.nii.gz and DICOM .zip via your helper).
    - CSV-manifest inference with resume, batching, and data_root handling.
    - Context manager support.
    """

    def __init__(self,
        device: str = "cuda",
        # Optional defaults: if omitted, your init_model() will use DEFAULT_* constants.
    ):

        self.device = device

        self.artifacts = None  # type: Optional[InferenceArtifacts]

        logger.info(f"MedNeXt device: {self.device}")

    def load_model(self) -> None:
        """
        Loads model and preprocessing pipeline into memory (idempotent).
        If custom config/weights were passed, temporarily patch DEFAULT_* before init.
        """
        if self.artifacts is not None:
            return

        logger.info("Loading MedNeXt model...")
        self.artifacts = init_model(device=self.device)

        logger.info("✅ MedNeXt model loaded")

    def unload_model(self) -> None:
        """
        Unloads model and frees GPU memory (idempotent).
        """
        if self.artifacts is None:
            return
        try:
            if hasattr(self.artifacts, "model") and self.artifacts.model is not None:
                del self.artifacts.model
        finally:
            self.artifacts = None
            try:
                torch.cuda.empty_cache()
            except Exception:
                pass
            logger.info("MedNeXt model unloaded")

    def __enter__(self):
        self.load_model()
        return self

    def __exit__(self, exc_type, exc, tb):
        self.unload_model()

    @property
    def classes(self):
        if self.artifacts is None:
            raise RuntimeError("Model not loaded. Call load_model() first.")
        return list(self.artifacts.classes)


    def predict(self, volume_path: Union[str, Path]) -> Dict[str, float]:
        """
        Run inference on a single volume (NIfTI or DICOM ZIP).
        Returns: {class_name: probability}
        """
        if self.artifacts is None:
            raise RuntimeError("Model not loaded. Call load_model() first.")

        volume_path = str(volume_path)
        logger.info(f"Running MedNeXt inference for: {volume_path}")
        out = predict_single_volume(volume_path, self.artifacts)
        logger.info(f"✅ Inference done for {volume_path}")
        return out


class LightGBMInferenceService:
    """Сервис для полного инференса: Supervised + CT-CLIP + Diffusion + FVLM + MedNext + LightGBM."""

    def __init__(
        self,
        supervised_model_path: str,
        ctclip_model_path: str,
        lightgbm_model_path: str,
        optimal_threshold: float = 0.5,
        device: str = "cuda",
        diffusion_classifier_path: str = None,
        diffusion_unet_path: str = None,
        classifier_scale: float = 200.0,
        use_diffusion_reconstruction: bool = False, 
        # FVLM параметры
        fvlm_model_path: str = None,
        fvlm_mae_weights_path: str = None,
        fvlm_bert_path: str = None,
        fvlm_config_path: str = None,
        # MedNext
        use_mednext: bool = True,
    ):
        self.supervised_model_path = supervised_model_path
        self.ctclip_model_path = ctclip_model_path
        self.lightgbm_model_path = lightgbm_model_path
        self.device = device
        self.use_diffusion = diffusion_classifier_path is not None
        self.use_fvlm = fvlm_model_path is not None
<<<<<<< HEAD
        self.use_diffusion_reconstruction = use_diffusion_reconstruction
=======
        self.use_mednext = use_mednext
>>>>>>> 95410d4c

        self.supervised_inference = SupervisedModelInference(supervised_model_path, device)
        self.ctclip_inference = UniversalCTInference(model_path=ctclip_model_path, device=device, verbose=False)
        self.lightgbm_inference = LightGBMInference(lightgbm_model_path, optimal_threshold)

        # Инициализируем diffusion модели если пути указаны
        self.diffusion_classifier_inference = None
        self.diffusion_reconstruction_inference = None

        if self.use_diffusion:
            logger.info("Инициализация diffusion моделей...")
            self.diffusion_classifier_inference = DiffusionClassifierInference(
                model_path=diffusion_classifier_path,
                device=device,
                image_size=256,
            )

            if diffusion_unet_path and self.use_diffusion_reconstruction:
                self.diffusion_reconstruction_inference = DiffusionReconstructionInference(
                    diffusion_model_path=diffusion_unet_path,
                    classifier_model=self.diffusion_classifier_inference,
                    device=device,
                    image_size=256,
                    classifier_scale=classifier_scale,
                    noise_level=500,
                    num_inference_steps=20,
                )
                logger.info("Оба diffusion inference инициализированы (classifier + reconstruction)")
            else:
                logger.info("Только diffusion classifier inference инициализирован")

        # Инициализируем FVLM если пути указаны
        self.fvlm_inference = None
        if self.use_fvlm:
            if not fvlm_mae_weights_path or not fvlm_bert_path:
                logger.warning("FVLM параметры неполные, FVLM будет отключен")
                self.use_fvlm = False
            else:
                logger.info("Инициализация FVLM...")
                self.fvlm_inference = FVLMInferenceService(
                    model_path=fvlm_model_path,
                    mae_weights_path=fvlm_mae_weights_path,
                    bert_path=fvlm_bert_path,
                    config_path=fvlm_config_path,
                    device=device,
                )
                logger.info("FVLM inference инициализирован")

        # MedNeXt
        self.mednext_inference = None
        if self.use_mednext:
            logger.info("Инициализация MedNeXt...")
            self.mednext_inference = MedNeXtInferenceService(
                device=device,
            )
            logger.info("MedNeXt inference инициализирован")


    def process_zip_archive(self, zip_path: str) -> Dict:
        """
        Обрабатывает ZIP архив с DICOM файлами.

        Returns:
            Dict с полными предсказаниями всех трех моделей
        """
        with tempfile.TemporaryDirectory() as temp_dir:
            extract_dir = os.path.join(temp_dir, "dicom_extract")
            nifti_dir = os.path.join(temp_dir, "nifti")
            os.makedirs(extract_dir, exist_ok=True)
            os.makedirs(nifti_dir, exist_ok=True)

            # Извлекаем и выбираем лучшую серию
            logger.info("Извлекаем DICOM файлы...")
            series_dict = DICOMSeriesSelector.extract_series_from_zip(zip_path, extract_dir)
            logger.info(f"Найдено {len(series_dict)} серий")

            series_uid, dicom_paths = DICOMSeriesSelector.select_best_series(series_dict)
            logger.info(f"Выбрана серия: {series_uid}")

            # Получаем Study UID из первого DICOM файла
            dcm = pydicom.dcmread(dicom_paths[0], stop_before_pixels=True)
            study_uid = str(dcm.StudyInstanceUID)

            # Конвертируем выбранную серию в NIFTI
            logger.info("Конвертируем DICOM в NIFTI...")
            series_dir = os.path.join(extract_dir, "selected_series")
            os.makedirs(series_dir, exist_ok=True)

            # Копируем только выбранные файлы
            import shutil

            for dcm_path in dicom_paths:
                shutil.copy(dcm_path, series_dir)

            nifti_file = os.path.join(nifti_dir, f"{series_uid}.nii.gz")

            try:
                dicom2nifti.dicom_series_to_nifti(series_dir, nifti_file, reorient_nifti=False)
            except Exception as e:
                logger.error(f"Ошибка конвертации DICOM в NIFTI: {e}")
                raise

            # 1. FVLM модель (если включена)
            fvlm_preds = None
            if self.use_fvlm and self.fvlm_inference:
                logger.info("Загружаем FVLM модель...")
                self.fvlm_inference.load_model()
                fvlm_preds = self.fvlm_inference.predict(nifti_file)

                # Выгружаем FVLM
                self.fvlm_inference.unload_model()
                logger.info("FVLM модель выгружена")

            # TODO: skip next steps if lungs too short

            # 2. Supervised модель
            logger.info("Загружаем supervised модель...")
            self.supervised_inference.load_model()
            supervised_preds = self.supervised_inference.predict(nifti_file)
            self.supervised_inference.unload()
            logger.info("Supervised модель выгружена")

            # 3. CT-CLIP модель
            logger.info("Загружаем CT-CLIP модель...")
            ctclip_result = self.ctclip_inference.infer(nifti_file, custom_pathologies=CTCLIP_PATHOLOGIES)

            ctclip_preds = {}
            for pathology, prob in ctclip_result["pathology_predictions"].items():
                ctclip_preds[f"ctclip_{pathology}"] = prob

            # Выгружаем CT-CLIP модель
            if hasattr(self.ctclip_inference, "model") and self.ctclip_inference.model is not None:
                del self.ctclip_inference.model
                self.ctclip_inference.model = None
                torch.cuda.empty_cache()
            logger.info("CT-CLIP модель выгружена")

            # 4. MedNext
            mednext_preds = None
            if self.use_mednext and self.mednext_inference is not None:
                logger.info("Загружаем MedNeXt модель...")
                self.mednext_inference.load_model()
                # Note: MedNeXt supports both NIfTI and DICOM ZIP; here we already have NIfTI path.
                raw_probs = self.mednext_inference.predict(nifti_file)  # {class: prob}
                # Prefix features to avoid collisions and make columns explicit
                mednext_preds = {f"mednext_{cls}": float(prob) for cls, prob in raw_probs.items()}
                self.mednext_inference.unload_model()
                logger.info("MedNeXt модель выгружена")


            # 5. Diffusion модели (если включены)
            diffusion_classifier_preds = None
            diffusion_reconstruction_scores = None

            if self.use_diffusion and self.diffusion_classifier_inference:
                logger.info("Загружаем diffusion classifier...")
                self.diffusion_classifier_inference.load_model()
                diffusion_classifier_preds = self.diffusion_classifier_inference.predict(nifti_file)
                logger.info(f"Diffusion classifier predictions: {diffusion_classifier_preds}")

                if self.diffusion_reconstruction_inference and self.use_diffusion_reconstruction:
                    logger.info("Загружаем diffusion reconstruction...")
                    self.diffusion_reconstruction_inference.load_model()
                    diffusion_reconstruction_scores = self.diffusion_reconstruction_inference.predict(nifti_file)
                    logger.info(f"Diffusion reconstruction scores: {diffusion_reconstruction_scores}")

                    # Выгружаем reconstruction UNet (classifier остается)
                    if self.diffusion_reconstruction_inference.diffusion_model:
                        del self.diffusion_reconstruction_inference.diffusion_model
                        del self.diffusion_reconstruction_inference.diffusion
                        self.diffusion_reconstruction_inference.diffusion_model = None
                        self.diffusion_reconstruction_inference.diffusion = None
                        torch.cuda.empty_cache()
                    logger.info("Diffusion reconstruction модель выгружена")

                # Выгружаем classifier
                if self.diffusion_classifier_inference.model:
                    del self.diffusion_classifier_inference.model
                    self.diffusion_classifier_inference.model = None
                    torch.cuda.empty_cache()
                logger.info("Diffusion classifier выгружен")

            # 6. LightGBM модель
            logger.info("Загружаем LightGBM модель...")
            self.lightgbm_inference.load_model()

            # Подготавливаем фичи для LightGBM (включая diffusion если есть)
            features_df = self.lightgbm_inference.prepare_features(
                supervised_preds,
                ctclip_preds,
                diffusion_classifier_preds,
                diffusion_reconstruction_scores,
                mednext_preds=mednext_preds,
            )

            # Делаем предсказание
            lgbm_result = self.lightgbm_inference.predict(features_df)

            # Выгружаем LightGBM
            self.lightgbm_inference.unload()
            logger.info("LightGBM модель выгружена")

            # Формируем финальный результат
            result = {
                "study_uid": study_uid,
                "series_uid": series_uid,
                "probability_of_pathology": lgbm_result["probability"],
                "pathology": int(lgbm_result["prediction"]),
                "most_dangerous_pathology_type": lgbm_result["most_dangerous_pathology"],
            }

            return result

<|MERGE_RESOLUTION|>--- conflicted
+++ resolved
@@ -1412,11 +1412,8 @@
         self.device = device
         self.use_diffusion = diffusion_classifier_path is not None
         self.use_fvlm = fvlm_model_path is not None
-<<<<<<< HEAD
         self.use_diffusion_reconstruction = use_diffusion_reconstruction
-=======
         self.use_mednext = use_mednext
->>>>>>> 95410d4c
 
         self.supervised_inference = SupervisedModelInference(supervised_model_path, device)
         self.ctclip_inference = UniversalCTInference(model_path=ctclip_model_path, device=device, verbose=False)
