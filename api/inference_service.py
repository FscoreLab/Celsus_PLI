--- conflicted
+++ resolved
@@ -1274,16 +1274,12 @@
         device: str = "cuda",
         diffusion_classifier_path: str = None,
         diffusion_unet_path: str = None,
-<<<<<<< HEAD
         classifier_scale: float = 200.0,
-=======
-        classifier_scale: float = 100.0,
         # FVLM параметры
         fvlm_model_path: str = None,
         fvlm_mae_weights_path: str = None,
         fvlm_bert_path: str = None,
         fvlm_config_path: str = None,
->>>>>>> 801cea39
     ):
         self.supervised_model_path = supervised_model_path
         self.ctclip_model_path = ctclip_model_path
